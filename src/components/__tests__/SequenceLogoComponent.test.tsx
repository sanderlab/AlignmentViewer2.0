import "jest-webgl-canvas-mock";
import * as React from "react";

import { shallow } from "enzyme";
<<<<<<< HEAD

import { Alignment } from "../../common/Alignment";
import { SequenceLogoComponent, LOGO_TYPES } from "../SequenceLogoComponent";

=======

import Alignment from "../../common/Alignment";
import { SequenceLogoComponent, LOGO_TYPES } from "../SequenceLogoComponent";

>>>>>>> 7962342f
describe("SequenceLogoComponent", () => {
  it("Should render when given default props.", () => {
    const wrapper = shallow(
      <SequenceLogoComponent
        alignment={new Alignment("", [])}
        glyphWidth={3}
        id={"test-sequence-logo-component"}
        logoType={LOGO_TYPES.BARS}
        logoLoaded={jest.fn()}
      />
    );
    expect(wrapper).toMatchSnapshot();
  });

  it("Should render when given a basic alignment.", () => {
    const wrapper = shallow(
      <SequenceLogoComponent
        alignment={
          new Alignment("my-alignment", [
            { id: "my-alignment-1", sequence: "CDE" },
            { id: "my-alignment-2", sequence: "EDC" },
          ])
        }
        glyphWidth={3}
        id={"test-sequence-logo-component"}
        logoType={LOGO_TYPES.BARS}
        logoLoaded={jest.fn()}
      />
    );
    expect(wrapper).toMatchSnapshot();
  });
});<|MERGE_RESOLUTION|>--- conflicted
+++ resolved
@@ -2,17 +2,9 @@
 import * as React from "react";
 
 import { shallow } from "enzyme";
-<<<<<<< HEAD
-
 import { Alignment } from "../../common/Alignment";
 import { SequenceLogoComponent, LOGO_TYPES } from "../SequenceLogoComponent";
 
-=======
-
-import Alignment from "../../common/Alignment";
-import { SequenceLogoComponent, LOGO_TYPES } from "../SequenceLogoComponent";
-
->>>>>>> 7962342f
 describe("SequenceLogoComponent", () => {
   it("Should render when given default props.", () => {
     const wrapper = shallow(
