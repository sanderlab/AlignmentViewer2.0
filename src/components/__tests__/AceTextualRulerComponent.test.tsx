--- conflicted
+++ resolved
@@ -3,17 +3,9 @@
 import * as React from "react";
 
 import { mount, shallow } from "enzyme";
-<<<<<<< HEAD
-
 import { Alignment, SequenceSortOptions } from "../../common/Alignment";
 import AceTextualRulerComponent from "../AceTextualRulerComponent";
 
-=======
-
-import Alignment, { SequenceSortOptions } from "../../common/Alignment";
-import AceTextualRulerComponent from "../AceTextualRulerComponent";
-
->>>>>>> 7962342f
 // Due to the runtime necessities of using styles, we need to explicitly mock out some stub data.
 // https://github.com/facebook/jest/issues/3094
 jest.mock("../MolecularStyles.module.scss", () => {
