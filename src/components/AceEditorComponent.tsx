--- conflicted
+++ resolved
@@ -48,13 +48,9 @@
   private element?: HTMLElement;
   private lastElementWidth?: number;
   private lastElementHeight?: number;
-<<<<<<< HEAD
-
   static defaultProps = {
     fontSize: 14,
   };
-=======
->>>>>>> 7962342f
 
   /**************************
    *
