import React from "react";
import { ISequence, Alignment } from "../common/Alignment";
import { Nucleotide, AminoAcid } from "../common/Residues";
import { Sprite } from "@inlet/react-pixi";

import {
  PositionsToStyle,
  AlignmentTypes,
  IColorScheme,
} from "../common/MolecularStyles";
import { SequenceSorter } from "../common/AlignmentSorter";

interface ITiledImages {
  targetTileWidth: number;
  targetTileHeight: number;
  lastTileWidth: number;
  lastTileHeight: number;
  numXTiles: number;
  numYTiles: number;
  tiles: {
    tileX: number;
    tileY: number;
    pixelX: number;
    pixelY: number;
    width: number;
    height: number;
    image: HTMLCanvasElement;
  }[];
}

export interface ICanvasAlignmentTiledProps {
  alignment: Alignment;
  alignmentType: AlignmentTypes;
  sortBy: SequenceSorter;
  positionsToStyle: PositionsToStyle;
  colorScheme: IColorScheme;
  scale?: [number, number];
  drawSequencesIndicies?: number[];
}

export class CanvasAlignmentTiled extends React.Component<
  ICanvasAlignmentTiledProps
> {
  //shallow array equality
  protected arraysEqual(
    arr1: number[] | undefined,
    arr2: number[] | undefined
  ) {
    if (arr1 === undefined || arr2 === undefined) {
      return arr1 === arr2;
    }
    return (
      arr1.length === arr2.length &&
      arr1.every(function (element, index) {
        return element === arr2[index];
      })
    );
  }

  shouldComponentUpdate(nextProps: ICanvasAlignmentTiledProps) {
    return (
      nextProps.alignment !== this.props.alignment ||
      nextProps.colorScheme !== this.props.colorScheme ||
      nextProps.positionsToStyle !== this.props.positionsToStyle ||
      nextProps.sortBy !== this.props.sortBy ||
      !this.arraysEqual(nextProps.scale, this.props.scale) ||
      !this.arraysEqual(
        nextProps.drawSequencesIndicies,
        this.props.drawSequencesIndicies
      )
    );
  }

  render() {
    if (!this.props.alignment) {
      return null;
    }
    const {
      alignment,
      alignmentType,
      colorScheme,
      positionsToStyle,
      drawSequencesIndicies,
      sortBy,
    } = this.props;

    // Generate multiple tiled images from the alignment
    const allSequencesSorted = alignment.getSequences(sortBy);
    const sequences = !drawSequencesIndicies
      ? allSequencesSorted
      : drawSequencesIndicies.map((idx) => allSequencesSorted[idx]);
    const fullWidth = alignment.getMaxSequenceLength();
    const fullHeight = sequences.length;

    const sizes = {
      fullWidth,
      fullHeight,
      targetTileWidth: Math.min(500, fullWidth),
      targetTileHeight: Math.min(500, fullHeight),
    };

    const tiledImages: ITiledImages = this.initializeTiledImages(sizes);
    for (
      let tileYNumber = 0;
      tileYNumber < tiledImages.numYTiles;
      tileYNumber++
    ) {
      for (
        let tileXNumber = 0;
        tileXNumber < tiledImages.numXTiles;
        tileXNumber++
      ) {
        const tiledImage = this.generateCanvasForTile(
          tileXNumber,
          tileYNumber,
          sizes.targetTileWidth,
          sizes.targetTileHeight,
          tiledImages,
          sequences
        );
        tiledImages.tiles.push(tiledImage);
      }
    }

    return (
      <>
        {tiledImages.tiles.map((tile) => (
          <Sprite
            source={tile.image}
            x={tile.pixelX}
            y={tile.pixelY}
            key={`${tile.tileX}_
                  ${tile.tileY}_
                  ${colorScheme.commonName}_
                  ${positionsToStyle.key}_
                  ${alignmentType.key}_
                  ${sortBy.key}_
                  ${alignment.getName()}_
                  ${
                    drawSequencesIndicies ? drawSequencesIndicies.join("-") : ""
                  }`}
            roundPixels={true}
          ></Sprite>
        ))}
      </>
    );
  }

  protected colorCanvasWithSequence(
    tileImageData: ImageData,
    tileCanvasContext: CanvasRenderingContext2D,
    tileCanvas: HTMLCanvasElement,
    sequences: ISequence[],
    offsets: { seqY: number; letterX: number }
  ) {
    let imageDataIdx = 0;

    for (let seqIdx = 0; seqIdx < tileCanvas.height; seqIdx++) {
      const seq = sequences[seqIdx + offsets.seqY];
      for (let letterIdx = 0; letterIdx < tileCanvas.width; letterIdx++) {
        const letter = seq.sequence[letterIdx + offsets.letterX];
        const colorScheme = this.getCurrentMoleculeColors(
          letter,
          letterIdx,
          offsets
        );

        tileImageData.data[imageDataIdx] = colorScheme.rgb.red;
        tileImageData.data[imageDataIdx + 1] = colorScheme.rgb.green;
        tileImageData.data[imageDataIdx + 2] = colorScheme.rgb.blue;
        tileImageData.data[imageDataIdx + 3] = 255; //alpha between 0 (transparent) and 255 (opaque)

        imageDataIdx += 4;
      }
    }
    tileCanvasContext.putImageData(tileImageData, 0, 0);
  }

  protected generateCanvasForTile(
    tileXNumber: number,
    tileYNumber: number,
    targetTileWidth: number,
    targetTileHeight: number,
    tiledImages: ITiledImages,
    sequences: ISequence[]
  ) {
    const tileCanvas = document.createElement("canvas") as HTMLCanvasElement;
    tileCanvas.height =
      tileYNumber === tiledImages.numYTiles - 1
        ? tiledImages.lastTileHeight
        : targetTileHeight;
    tileCanvas.width =
      tileXNumber === tiledImages.numXTiles - 1
        ? tiledImages.lastTileWidth
        : targetTileWidth;

    const offsets = {
      seqY: tileYNumber * targetTileHeight,
      letterX: tileXNumber * targetTileWidth,
    };

    const tileCanvasContext = tileCanvas.getContext("2d");
    tileCanvasContext?.fillRect(0, 0, tileCanvas.width, tileCanvas.height); //unclear why necessary
    const tileImageData = tileCanvasContext?.getImageData(
      0,
      0,
      tileCanvas.width,
      tileCanvas.height
    );

    if (tileImageData && tileCanvasContext) {
      this.colorCanvasWithSequence(
        tileImageData,
        tileCanvasContext,
        tileCanvas,
        sequences,
        offsets
      );
    }

    return {
      tileX: tileXNumber,
      tileY: tileYNumber,
      pixelX: offsets.letterX,
      pixelY: offsets.seqY,
      width: tileCanvas.width,
      height: tileCanvas.height,
      image: tileCanvas,
    };
  }

  protected getCurrentMoleculeColors(
    letter: string,
    letterIdx: number,
    offsets: { seqY: number; letterX: number }
  ) {
<<<<<<< HEAD
    const {
      alignment,
      alignmentType,
      colorScheme,
      positionsToStyle,
    } = this.props;
    const consensusSequence = alignment.getConsensus().statistics;
=======
    const { alignment, alignmentType, colorScheme } = this.props;
    const consensusSequence = alignment.getConsensus().sequence;
>>>>>>> 166a14b2
    const querySequence = alignment.getQuerySequence().sequence;
    const moleculeClass =
      alignmentType === AlignmentTypes.AMINOACID ? AminoAcid : Nucleotide;
    let molecule = moleculeClass.UNKNOWN;

    if (positionsToStyle === PositionsToStyle.ALL) {
      molecule = moleculeClass.fromSingleLetterCode(letter);
    } else {
      const isConsensus =
        consensusSequence[letterIdx + offsets.letterX] === letter;
      const isQuery = querySequence[letterIdx + offsets.letterX] === letter;
      if (
        (positionsToStyle === PositionsToStyle.CONSENSUS && isConsensus) ||
        (positionsToStyle === PositionsToStyle.CONSENSUS_DIFF &&
          !isConsensus) ||
        (positionsToStyle === PositionsToStyle.QUERY && isQuery) ||
        (positionsToStyle === PositionsToStyle.QUERY_DIFF && !isQuery)
      ) {
        molecule = moleculeClass.fromSingleLetterCode(letter);
      }
    }
    return molecule.colors[colorScheme.commonName];
  }

  protected initializeTiledImages({
    targetTileWidth = 0,
    targetTileHeight = 0,
    fullWidth = 0,
    fullHeight = 0,
  }): ITiledImages {
    return {
      targetTileWidth: targetTileWidth,
      targetTileHeight: targetTileHeight,
      lastTileWidth:
        fullWidth % targetTileWidth !== 0
          ? fullWidth % targetTileWidth
          : targetTileWidth,
      lastTileHeight:
        fullHeight % targetTileHeight !== 0
          ? fullHeight % targetTileHeight
          : targetTileHeight,
      numXTiles:
        fullWidth % targetTileWidth !== 0
          ? Math.floor(fullWidth / targetTileWidth) + 1
          : Math.floor(fullWidth / targetTileWidth),
      numYTiles:
        fullHeight % targetTileHeight !== 0
          ? Math.floor(fullHeight / targetTileHeight) + 1
          : Math.floor(fullHeight / targetTileHeight),
      tiles: [],
    };
  }
}<|MERGE_RESOLUTION|>--- conflicted
+++ resolved
@@ -234,18 +234,13 @@
     letterIdx: number,
     offsets: { seqY: number; letterX: number }
   ) {
-<<<<<<< HEAD
     const {
       alignment,
       alignmentType,
       colorScheme,
       positionsToStyle,
     } = this.props;
-    const consensusSequence = alignment.getConsensus().statistics;
-=======
-    const { alignment, alignmentType, colorScheme } = this.props;
     const consensusSequence = alignment.getConsensus().sequence;
->>>>>>> 166a14b2
     const querySequence = alignment.getQuerySequence().sequence;
     const moleculeClass =
       alignmentType === AlignmentTypes.AMINOACID ? AminoAcid : Nucleotide;
