--- conflicted
+++ resolved
@@ -1,4 +1,3 @@
-<<<<<<< HEAD
 import React, { useCallback, useMemo, useState } from "react";
 import "./App.scss";
 import { downloadFullViewportSVG } from "./common/FileExporter"
@@ -18,344 +17,12 @@
     mainViewportVisibleIdxs: undefined as undefined | {
       seqIdxStart: number, seqIdxEnd: number,
       posIdxStart: number, posIdxEnd: number
-=======
-import React, { useEffect, useState } from "react";
-import "./App.scss";
-import { Alignment } from "./common/Alignment";
-import { SequenceSorter } from "./common/AlignmentSorter";
-import { getURLParameters } from "./common/Utils";
-import { AlignmentViewer, IBarplotExposedProps } from "./components/AlignmentViewerComponent";
-import {
-  AminoAcidAlignmentStyle,
-  NucleotideAlignmentStyle,
-  AlignmentStyle,
-  AlignmentTypes,
-  PositionsToStyle,
-  IColorScheme,
-  ResidueColoring,
-  ALL_AMINOACID_COLORSCHEMES,
-  ALL_NUCLEOTIDE_COLORSCHEMES,
-} from "./common/MolecularStyles";
-import { LOGO_TYPES } from "./components/SequenceLogoComponent";
-import { AlignmentFileLoaderComponent } from "./components/AlignmentFileLoaderComponent";
-import { ISequenceBarplotDataSeries, SequenceBarplotComponent } from "./components/SequenceBarplotComponent";
-import { AlignmentLoader, AlignmentLoadError } from "./common/AlignmentLoader";
-
-interface AppProps {}
-interface AppState {
-  alignment?: Alignment;
-  style: AminoAcidAlignmentStyle | NucleotideAlignmentStyle; //alignment type and color scheme
-  residueColoring: ResidueColoring;
-  positionsToStyle: PositionsToStyle;
-  sortBy: SequenceSorter;
-  logoPlotStyle: LOGO_TYPES;
-  zoomLevel: number;
-  showMiniMap: boolean;
-  showConservationBarplot: boolean;
-  showEntropyGapBarplot: boolean;
-  showKLDivergenceBarplot: boolean;
-  showAnnotations: boolean;
-  showSettings: boolean;
-  loading?: boolean;
-  loadError?: AlignmentLoadError;
-}
-
-
-//inspired by https://pierrehedkvist.com/posts/react-state-url
-class UrlLocalstorageInputManager<T>{
-  protected initialValue: T;
-  protected onChange: (newValue: T) => void;
-
-  static LOCAL_STORAGE_KEY = "UI_OPTIONS_CACHE";
-  static initializeAllInputs = () => {
-    const urlSearchParams = new URLSearchParams( window.location.search )
-    const finalParams = new URLSearchParams( 
-      localStorage.getItem(UrlLocalstorageInputManager.LOCAL_STORAGE_KEY) ? 
-      localStorage.getItem(UrlLocalstorageInputManager.LOCAL_STORAGE_KEY)! : 
-      undefined
-    )
-
-    //overwrite or add url parameters to local storage parameters 
-    for (const [key, value] of urlSearchParams) {
-      finalParams.set(key, value);
-    }
-    UrlLocalstorageInputManager.writeParamsToUrlAndLocalstorage(finalParams);
-  }
-
-  static writeParamsToUrlAndLocalstorage = (params: URLSearchParams) => {
-    //write the complete parameter list to both the url and local storage
-    window.history.replaceState(null, "", "?"+params.toString());
-    params.delete("alignment-url")
-    localStorage.setItem(
-      UrlLocalstorageInputManager.LOCAL_STORAGE_KEY, 
-      params.toString()
-    );
-  }
-
-  constructor(
-    defaultValue: T,
-    paramName: string,
-    serialize: (state: T) => string,
-    deserialize: (state: string) => T
-  ) {
-    function loadValue(searchStr: string | null, db: "URL" | "Local Storage"){
-      const val = new URLSearchParams( searchStr ? searchStr : undefined ).get(paramName);
-      if (val){ return deserialize(val); }
-    }
-
-    const localstorageStr = localStorage.getItem(
-      UrlLocalstorageInputManager.LOCAL_STORAGE_KEY
-    );
-
-    //default initial value priority: url -> local storage -> default
-    this.initialValue = loadValue(window.location.search, "URL") !== undefined ? 
-                        loadValue(window.location.search, "URL")! :
-                        loadValue(localstorageStr, "Local Storage") !== undefined ?
-                        loadValue(localstorageStr, "Local Storage")! :
-                        defaultValue;
-
-    this.onChange = (newValue: T) => {
-      const searchParams = new URLSearchParams( window.location.search )
-      if (serialize(newValue) === serialize(defaultValue)){ 
-        searchParams.delete(paramName) 
-      }
-      else {
-        searchParams.set(paramName, serialize(newValue));
-      }
-      UrlLocalstorageInputManager.writeParamsToUrlAndLocalstorage(searchParams);
-    };
-  }
-}
-class UrlLocalstorageBooleanInputManager extends UrlLocalstorageInputManager<boolean>{
-  constructor(defaultValue: boolean, paramName: string){
-    super(
-      defaultValue, paramName, 
-      (b) => {return b ? 'true': 'false'},
-      (s) => {return s.toUpperCase() === 'TRUE' ? true: false}
-    );
-  }
-}
-class UrlLocalstorageNumberInputManager extends UrlLocalstorageInputManager<number>{
-  constructor(defaultValue: number, paramName: string){
-    super(
-      defaultValue, paramName, 
-      (n) => {return n.toString();},
-      (s) => {return !isNaN(+s) ? +s : defaultValue}
-    );
-  }
-}
-
-export default class App extends React.Component<AppProps, AppState> {
-  private url_cookie_inputs;
-  
-  constructor(props: AppProps) {
-    super(props);
-    this.state = {
-      style: new AminoAcidAlignmentStyle(),
-      residueColoring: ResidueColoring.LIGHT,
-      positionsToStyle: PositionsToStyle.ALL,
-      logoPlotStyle: LOGO_TYPES.LETTERS, //TODO - decide NT or AA based on alignment
-      zoomLevel: 12,
-      sortBy: SequenceSorter.INPUT,
-      showMiniMap: true,
-      showConservationBarplot: true,
-      showEntropyGapBarplot: true,
-      showKLDivergenceBarplot: false,
-      showAnnotations: true,
-      showSettings: true,
-    };
-
-    //write defaults for all UI parameters
-    UrlLocalstorageInputManager.initializeAllInputs()
-    this.url_cookie_inputs = {
-      ALIGNMENT_STYLE: new UrlLocalstorageInputManager<AlignmentStyle>(
-        new AminoAcidAlignmentStyle(), 'alignment-style',
-        (as: AlignmentStyle) => {return as.alignmentType.key + '.' + as.colorScheme.commonName},
-        (str: string) => {
-          const split = str.split('.');
-          const at = AlignmentTypes.fromKey(split[0]) ? 
-                     AlignmentTypes.fromKey(split[0]) :
-                     AlignmentTypes.AMINOACID;
-                     
-          var colorScheme = AlignmentTypes.AMINOACID ? 
-                            ALL_AMINOACID_COLORSCHEMES[0] : 
-                            ALL_NUCLEOTIDE_COLORSCHEMES[0];
-          if (split.length > 1){
-            const commonName = split[1];
-            colorScheme = at === AlignmentTypes.AMINOACID ? 
-              ALL_AMINOACID_COLORSCHEMES.reduce( (acc: IColorScheme | undefined, colorscheme) => {
-                if (colorscheme.commonName === commonName){  return colorscheme; }
-                return acc;
-              }, ALL_AMINOACID_COLORSCHEMES[0] )! :
-              ALL_NUCLEOTIDE_COLORSCHEMES.reduce( (acc: IColorScheme | undefined, colorscheme) => {
-                if (colorscheme.commonName === commonName){  return colorscheme; }
-                return acc;
-              }, ALL_NUCLEOTIDE_COLORSCHEMES[0] )!
-          }
-          return at === AlignmentTypes.AMINOACID ? 
-            new AminoAcidAlignmentStyle(colorScheme) : 
-            new NucleotideAlignmentStyle(colorScheme)
-        },
-      ),
-
-      POSITIONS_TO_STYLE: new UrlLocalstorageInputManager<PositionsToStyle>(
-        PositionsToStyle.ALL, 'positions-to-style', 
-        (pts: PositionsToStyle) => {return pts.key},
-        (key: string) => {
-          return PositionsToStyle.fromKey(key) ? PositionsToStyle.fromKey(key)! : PositionsToStyle.ALL;
-        },
-      ),
-
-      RESIDUE_COLORING: new UrlLocalstorageInputManager<ResidueColoring>(
-        ResidueColoring.LIGHT, 'residue-coloring', 
-        (rs: ResidueColoring) => {return rs.key},
-        (key: string) => {
-          return ResidueColoring.fromKey(key) ? ResidueColoring.fromKey(key)! : ResidueColoring.LIGHT;
-        },
-      ),
-
-      SORT_BY: new UrlLocalstorageInputManager<SequenceSorter>(
-        SequenceSorter.INPUT, 'sort-by',
-        (s: SequenceSorter) => {return s.key},
-        (key: string) => {
-          return SequenceSorter.fromKey(key) ? SequenceSorter.fromKey(key)! : SequenceSorter.INPUT;
-        },
-      ),
-
-      LOGO_STYLE: new UrlLocalstorageInputManager<LOGO_TYPES>(
-        LOGO_TYPES.LETTERS, 'logo-style',
-        (s: LOGO_TYPES) => {return s == LOGO_TYPES.LETTERS ? 'letters' : 'bars'},
-        (key: string) => {
-          return key === 'letters' ? LOGO_TYPES.LETTERS : LOGO_TYPES.BARS;
-        },
-      ),
-      
-      MINIMAP: new UrlLocalstorageBooleanInputManager(true, 'minimap'),
-      CONSERVATION_BARPLOT: new UrlLocalstorageBooleanInputManager(true, 'conservation-barplot'),
-      ENTROPY_BARPLOT: new UrlLocalstorageBooleanInputManager(true, 'entropy-barplot'),
-      KLDIVERGENCE_BARPLOT: new UrlLocalstorageBooleanInputManager(false, 'kl-divergence-barplot'),
-      ANNOTATIONS: new UrlLocalstorageBooleanInputManager(true, 'annotations'),
-
-      ZOOM_LEVEL: new UrlLocalstorageNumberInputManager(12, 'zoom-level'),
-    }
-
-    this.onAlignmentReceived = this.onAlignmentReceived.bind(this);
-    this.onAlignmentLoadError = this.onAlignmentLoadError.bind(this);
-  }
-
-  componentDidMount() {
-    const params = getURLParameters();
-
-    //is there an alignment in the URL?
-    const alignment_url_name = 'alignment-url'
-    if (params.has(alignment_url_name) && 
-        typeof params.get(alignment_url_name) === 'string') {
-      this.setState({
-        loading: true,
-      });
-
-      AlignmentLoader.loadAlignmentFromURL(
-        params.get(alignment_url_name) as string,
-        this.onAlignmentReceived,
-        this.onAlignmentLoadError
-      );
-    }
-
-    this.setState({
-      alignment: undefined,
-      style: this.url_cookie_inputs.ALIGNMENT_STYLE.initialValue,
-      positionsToStyle: this.url_cookie_inputs.POSITIONS_TO_STYLE.initialValue,
-      residueColoring: this.url_cookie_inputs.RESIDUE_COLORING.initialValue,
-      logoPlotStyle: this.url_cookie_inputs.LOGO_STYLE.initialValue,
-      sortBy: this.url_cookie_inputs.SORT_BY.initialValue,
-      
-      showMiniMap: this.url_cookie_inputs.MINIMAP.initialValue,
-      showConservationBarplot: this.url_cookie_inputs.CONSERVATION_BARPLOT.initialValue,
-      showEntropyGapBarplot: this.url_cookie_inputs.ENTROPY_BARPLOT.initialValue,
-      showKLDivergenceBarplot: this.url_cookie_inputs.KLDIVERGENCE_BARPLOT.initialValue,
-      showAnnotations: this.url_cookie_inputs.ANNOTATIONS.initialValue,
-      zoomLevel: this.url_cookie_inputs.ZOOM_LEVEL.initialValue,
-
-      showSettings: true,
-    });
-  }
-
-  render() {
-    const {
-      alignment,
-      positionsToStyle,
-      residueColoring,
-      logoPlotStyle,
-      showAnnotations,
-      showConservationBarplot,
-      showEntropyGapBarplot,
-      showKLDivergenceBarplot,
-      showMiniMap,
-      sortBy,
-      style,
-      zoomLevel,
-    } = this.state;
-
-    const barplots: IBarplotExposedProps[] = [];
-    if (showConservationBarplot) {
-      barplots.push({
-        dataSeriesSet: [SequenceBarplotComponent.CONSERVATION_BARPLOT],
-        height: "75px",
-      });
-    }
-    if (showEntropyGapBarplot) {
-      barplots.push({
-        dataSeriesSet: [
-          SequenceBarplotComponent.SHANNON_ENTROPY_BARPLOT,
-          SequenceBarplotComponent.GAPS_BARPLOT,
-        ],
-        height: "75px",
-      });
-    }
-    if (showKLDivergenceBarplot) {
-      barplots.push({
-        dataSeriesSet: [
-          SequenceBarplotComponent.KULLBAC_LEIBLER_DIVERGENCE_BARPLOT,
-        ],
-        height: "75px",
-      });
->>>>>>> 50266017
     }
   });
 
-<<<<<<< HEAD
   const {
     showSettings,
   } = state;
-=======
-    const alignmentElement = !alignment ? (
-      <></>
-    ) : (
-      <div className="app-content">
-        <AlignmentViewer
-          alignment={alignment}
-          style={style}
-          positionsToStyle={positionsToStyle}
-          residueColoring={residueColoring}
-          zoomLevel={zoomLevel}
-          sortBy={sortBy}
-          showMinimap={showMiniMap}
-          showAnnotations={showAnnotations}
-          logoOptions={{
-            logoType: logoPlotStyle,
-            height: "80px",
-          }}
-          minimapOptions={{
-            startingWidth: 120,
-            verticalHeight: "div",
-            alignHorizontal: "right",
-            resizable: "horizontal",
-          }}
-          barplots={barplots}
-        ></AlignmentViewer>
-      </div>
-    );
->>>>>>> 50266017
 
   const hideSettingsFn = useCallback(()=>{
     setState({
@@ -391,62 +58,10 @@
   //const colorScheme = alignmentType === AlignmentTypes.AMINOACID
   //  ? aaColorScheme : ntColorScheme;
 
-<<<<<<< HEAD
   //
   // settings box and main app rendering
   //
   const logoSvgId = alignment ? `logo-${alignment.getUUID()}` : "logoplot";
-=======
-            <div className="settings-alignment-description">
-              {alignmentDescription}
-            </div>
-            <div
-              className="settings-parameters"
-              style={{
-                display: showSettings ? "block" : "none",
-              }}
-            >
-              {this.renderAlignmentTypeLabel(style)}
-              {this.renderColorScheme(style)}
-              {this.renderPositionStyling()}
-              {this.renderResidueColoring()}
-              {this.renderSequenceLogo()}
-              {this.renderSortControl()}
-              {this.renderZoomButtons()}
-              {this.renderMiniMapToggle()}
-              {this.renderConservationBarplotToggle()}
-              {this.renderEntropyGapBarplotToggle()}
-              {this.renderKLDivergenceBarplot()}
-              {this.renderAnnotationToggle()}
-              <br></br>
-              {this.renderFileUpload()}
-              {!loading ? null : <div className="loader" />}
-              {!loadError ? null : (
-                <div className={`load-error`}>
-                  <h3>
-                    <strong>{loadError.message}</strong>
-                  </h3>
-                  <ul>
-                    {loadError.errors.map((e) => {
-                      return (
-                        <li key={e.name}>
-                          <strong>{e.name}:</strong> {e.message}
-                        </li>
-                      );
-                    })}
-                  </ul>
-                  {!loadError.possibleResolution ? null : (
-                    <div>{loadError.possibleResolution}</div>
-                  )}
-                </div>
-              )}
-            </div>
-          </form>
-        </div>
-      </div>
-    );
-  };
->>>>>>> 50266017
 
   const barplotsProps: IBarplotExposedProps[] = useMemo(()=>{
     return !alignment ? [] : barplots.map((bp)=>{
@@ -461,7 +76,6 @@
     barplots
   ]);
 
-<<<<<<< HEAD
   const renderedAlignment = useMemo(()=>{
     return !alignment 
       ? undefined 
@@ -517,236 +131,12 @@
     alignmentType,
     zoomLevel
   ]);
-=======
-    return (
-      <div>
-        <label>
-          <strong>Sort Order:</strong>
-          <select
-            value={sortBy.key}
-            onChange={(e) =>{
-              const sb = SequenceSorter.fromKey(e.target.value)!;
-              this.setState({
-                sortBy: sb,
-              })
-              this.url_cookie_inputs.SORT_BY.onChange(sb);
-            }}
-          >
-            {sorters.map((sso) => {
-              return (
-                <option value={sso.key} key={sso.key}>
-                  {sso.description}
-                </option>
-              );
-            })}
-          </select>
-        </label>
-      </div>
-    );
-  };
-  protected renderAlignmentTypeLabel = (
-    style: AminoAcidAlignmentStyle | NucleotideAlignmentStyle
-  ) => {
-    return (
-      <div>
-        <label>
-          <strong>Alignment Type:</strong>
-          <select
-            value={style.alignmentType.key}
-            onChange={(e) => {
-                const newAlignmentStyle = AlignmentStyle.fromAlignmentType(
-                  AlignmentTypes.fromKey(e.target.value)!
-                )
-                this.setState({
-                  style: newAlignmentStyle,
-                });
-                this.url_cookie_inputs.ALIGNMENT_STYLE.onChange(newAlignmentStyle);
-              } 
-            }
-          >
-            {AlignmentTypes.list.map((alignmentType) => {
-              return (
-                <option value={alignmentType.key} key={alignmentType.key}>
-                  {alignmentType.description}
-                </option>
-              );
-            })}
-          </select>
-        </label>
-      </div>
-    );
-  };
-  protected renderColorScheme = (
-    style: AminoAcidAlignmentStyle | NucleotideAlignmentStyle
-  ) => {
-    return (
-      <div>
-        <label>
-          <strong>Color Scheme:</strong>
-          <select
-            value={style.alignmentType.allColorSchemes.indexOf(
-              style.colorScheme
-            )}
-            onChange={(e) => {
-              const newStyle = {
-                ...style!, 
-                colorScheme: style.alignmentType.allColorSchemes[
-                  parseInt(e.target.value)
-                ],
-              }
-              this.setState({
-                style: newStyle,
-              });
-              this.url_cookie_inputs.ALIGNMENT_STYLE.onChange(newStyle);
-            }}
-          >
-            {style.alignmentType.allColorSchemes.map(
-              (colorScheme: IColorScheme, index: number) => {
-                return (
-                  <option key={index} value={index}>
-                    {colorScheme.description}
-                  </option>
-                );
-              }
-            )}
-          </select>
-        </label>
-      </div>
-    );
-  };
-  protected renderResidueColoring = () => {
-    const { residueColoring } = this.state;
-    return (
-      <div>
-        <label>
-          <strong>Residue Coloring:</strong>
-          <select
-            value={residueColoring.key}
-            onChange={(e) => {
-              const rc = ResidueColoring.fromKey(e.target.value)!
-              this.setState({
-                residueColoring: rc,
-              });
-              this.url_cookie_inputs.RESIDUE_COLORING.onChange(rc);
-            }}
-          >
-            {ResidueColoring.list.map((rd) => {
-              return (
-                <option key={rd.key} value={rd.key}>
-                  {rd.description}
-                </option>
-              );
-            })}
-          </select>
-        </label>
-      </div>
-    );
-  };
-  protected renderPositionStyling = () => {
-    const { positionsToStyle } = this.state;
-    return (
-      <div>
-        <label>
-          <strong>Positions to Style:</strong>
-          <select
-            value={PositionsToStyle.list.indexOf(positionsToStyle)}
-            onChange={(e) => {
-              const pts = PositionsToStyle.list[parseInt(e.target.value)];
-              this.setState({
-                positionsToStyle: pts
-              });
-              this.url_cookie_inputs.POSITIONS_TO_STYLE.onChange(pts);
-            }}
-          >
-            {PositionsToStyle.list.map(
-              (pts: PositionsToStyle, index: number) => {
-                return (
-                  <option key={index} value={index}>
-                    {pts.description}
-                  </option>
-                );
-              }
-            )}
-          </select>
-        </label>
-      </div>
-    );
-  };
-  protected renderSequenceLogo = () => {
-    const { logoPlotStyle } = this.state;
-    return (
-      <div>
-        <label>
-          <strong>Sequence Logo Style:</strong>
-          <select
-            value={logoPlotStyle}
-            onChange={(e) => {
-              const ls = e.target.value as LOGO_TYPES
-              this.setState({
-                logoPlotStyle: ls,
-              });
-              this.url_cookie_inputs.LOGO_STYLE.onChange(ls);
-            }}
-          >
-            {Object.values(LOGO_TYPES).map((logoType) => {
-              return (
-                <option key={logoType} value={logoType}>
-                  {logoType}
-                </option>
-              );
-            })}
-          </select>
-        </label>
-      </div>
-    );
-  };
-  protected renderZoomButtons = () => {
-    const { zoomLevel } = this.state;
-    return (
-      <div>
-        <label>
-          <strong>Zoom Level:</strong>
-          <div className="zoom-level">
-            <button
-              type="button"
-              disabled={zoomLevel < 7}
-              onClick={(e) => {
-                const zl = zoomLevel - 1;
-                this.setState({
-                  zoomLevel: zl,
-                });
-                this.url_cookie_inputs.ZOOM_LEVEL.onChange(zl);
-              }}
-            >
-              -
-            </button>
-            {zoomLevel}
-            <button
-              type="button"
-              disabled={zoomLevel > 15}
-              onClick={(e) => {
-                const zl = zoomLevel + 1;
-                this.setState({
-                  zoomLevel: zl,
-                });
-                this.url_cookie_inputs.ZOOM_LEVEL.onChange(zl);
-              }}
-            >
-              +
-            </button>
-          </div>
-        </label>
-      </div>
-    );
-  };
->>>>>>> 50266017
 
   //
   // the full settings box
   //
   const renderedSettingsBox = useMemo(()=>{
 
-<<<<<<< HEAD
     const alignmentDescription = alignment ? (
       <>
         <h3><strong>Alignment:</strong> {alignment.getName()}</h3>
@@ -764,35 +154,12 @@
       </>
     ) : (
       <></>
-=======
-  protected renderConservationBarplotToggle = () => {
-    return (
-      <div className="barplot-conservation-toggle">
-        <label>
-          <strong>Show Conservation Barplot:</strong>
-
-          <input
-            name="conservationBarplotToggle"
-            type="checkbox"
-            checked={this.state.showConservationBarplot}
-            onChange={(e) => {
-              const target = e.target;
-              this.setState({
-                showConservationBarplot: target.checked,
-              });
-              this.url_cookie_inputs.CONSERVATION_BARPLOT.onChange(target.checked);
-            }}
-          />
-        </label>
-      </div>
->>>>>>> 50266017
     );
 
     //
     // settings
     //
     return (
-<<<<<<< HEAD
       <>
         {settings.dropZoneElement}
         <div style={{display: alignment && !showSettings ? "none" : undefined}}>
@@ -808,51 +175,6 @@
                 <div className="settings-alignment-description">
                   {alignmentDescription}
                 </div>
-=======
-      <div className="barplot-entroy-gap-toggle">
-        <label>
-          <strong>Show Entropy/Gap Barplot:</strong>
-
-          <input
-            name="entropyGapBarplotToggle"
-            type="checkbox"
-            checked={this.state.showEntropyGapBarplot}
-            onChange={(e) => {
-              const target = e.target;
-              this.setState({
-                showEntropyGapBarplot: target.checked,
-              });
-              this.url_cookie_inputs.ENTROPY_BARPLOT.onChange(target.checked);
-            }}
-          />
-        </label>
-      </div>
-    );
-  };
-
-  protected renderKLDivergenceBarplot = () => {
-    return (
-      <div className="barplot-kldivergence-toggle">
-        <label>
-          <strong>Show KL Divergence Barplot:</strong>
-
-          <input
-            name="kldivergenceBarplotToggle"
-            type="checkbox"
-            checked={this.state.showKLDivergenceBarplot}
-            onChange={(e) => {
-              const target = e.target;
-              this.setState({
-                showKLDivergenceBarplot: target.checked,
-              });
-              this.url_cookie_inputs.KLDIVERGENCE_BARPLOT.onChange(target.checked);
-            }}
-          />
-        </label>
-      </div>
-    );
-  };
->>>>>>> 50266017
 
                 <a
                   className="github-link"
@@ -896,7 +218,6 @@
                         endSeqIdx: state.mainViewportVisibleIdxs?.seqIdxEnd,
                       });
 
-<<<<<<< HEAD
                       //downloadLogoSVG({
                       //  svgId: logoSvgId,
                       //  alignment: alignment,
@@ -909,24 +230,6 @@
                       //    spaceBtwBarplotAndPositionalAxis: 5
                       //  }
                       //})
-=======
-          <input
-            name="showMiniMap"
-            type="checkbox"
-            checked={this.state.showMiniMap}
-            onChange={(e) => {
-              const target = e.target;
-              this.setState({
-                showMiniMap: target.checked,
-              });
-              this.url_cookie_inputs.MINIMAP.onChange(target.checked);
-            }}
-          />
-        </label>
-      </div>
-    );
-  };
->>>>>>> 50266017
 
                       //downloadBarplotSVG({
                       //  alignment: alignment,
@@ -965,7 +268,6 @@
                   />
                 </button>
 
-<<<<<<< HEAD
                 <button
                   id="settings-toggle-button"
                   className="button-link settings-toggle"
@@ -991,22 +293,6 @@
           </div>
         </div>
       </>
-=======
-          <input
-            name="showAnnotations"
-            type="checkbox"
-            checked={this.state.showAnnotations}
-            onChange={(e) => {
-              const target = e.target;
-              this.setState({
-                showAnnotations: target.checked,
-              });
-              this.url_cookie_inputs.ANNOTATIONS.onChange(target.checked);
-            }}
-          />
-        </label>
-      </div>
->>>>>>> 50266017
     );
   }, [
     alignment,
@@ -1030,7 +316,6 @@
       <div className={`fullscreen-loading-indicator ${alignmentLoading ? "" : "hidden"}`}>
         <div className="loader" />
 
-<<<<<<< HEAD
         {
           //spinners from https://github.com/n3r4zzurr0/svg-spinners
         }
@@ -1116,16 +401,4 @@
       {renderedAlignment}
     </>
   );
-};
-=======
-  protected onAlignmentReceived(alignment: Alignment) {
-    this.setState({
-      alignment: alignment,
-      showSettings: false,
-      //style: alignment.getDefaultStyle(),
-      loading: false,
-      loadError: undefined,
-    });
-  }
-}
->>>>>>> 50266017
+};