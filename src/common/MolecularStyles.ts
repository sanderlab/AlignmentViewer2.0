--- conflicted
+++ resolved
@@ -143,7 +143,6 @@
  * @export
  * @class AlignmentTypes
  */
-<<<<<<< HEAD
 export const AlignmentTypes = (() => {
   const propList = {
     AMINOACID: {
@@ -158,28 +157,6 @@
       className: styles.ntAlignTypeClass,
       //allColorSchemes: ALL_NUCLEOTIDE_COLORSCHEMES
     } satisfies NucleotideAlignmentTypeInstance
-=======
-export class AlignmentTypes {
-  static readonly AMINOACID = new AlignmentTypes(
-    "aa",
-    "Amino Acid Sequences",
-    styles.aaAlignTypeClass,
-    ALL_AMINOACID_COLORSCHEMES
-  );
-  static readonly NUCLEOTIDE = new AlignmentTypes(
-    "nt",
-    "Nucleotide Sequences",
-    styles.ntAlignTypeClass,
-    ALL_NUCLEOTIDE_COLORSCHEMES
-  );
-
-  static list = [AlignmentTypes.AMINOACID, AlignmentTypes.NUCLEOTIDE];
-
-  static fromKey(key: string) {
-    return AlignmentTypes.list.find((at) => {
-      return at.key === key;
-    });
->>>>>>> 50266017
   }
   return {
     ...propList,
@@ -236,7 +213,6 @@
       className: styles.styPosAllClass 
     } satisfies PositionsToStyleInstance,
 
-<<<<<<< HEAD
     ...IListOfPropObjects<PositionsToStyleInstance>(Object.values(propList))
   };
 })();
@@ -259,31 +235,6 @@
       description: "Letters Only",
       className: styles.lettersOnlyHueClass
     } satisfies ResidueColoringInstance
-=======
-export class ResidueColoring {
-  static readonly LIGHT = new ResidueColoring(
-    "light",
-    "Light",
-    styles.lightHueClass
-  );
-  static readonly DARK = new ResidueColoring("dark", "Dark", styles.darkHueClass);
-  static readonly NO_BACKGROUND = new ResidueColoring(
-    "lettersonly",
-    "Letters Only",
-    styles.lettersOnlyHueClass
-  );
-
-  static list = [
-    ResidueColoring.DARK,
-    ResidueColoring.LIGHT,
-    ResidueColoring.NO_BACKGROUND,
-  ];
-
-  static fromKey(key: string) {
-    return ResidueColoring.list.find((at) => {
-      return at.key === key;
-    });
->>>>>>> 50266017
   }
   return {
     ...propList,
@@ -304,14 +255,9 @@
  * @interface AlignmentStyle
  
 export abstract class AlignmentStyle {
-<<<<<<< HEAD
   abstract readonly alignmentType: typeof AlignmentTypes.AMINOACID;
   abstract readonly allColorSchemes: AminoacidColorSchemeInstance[];
   abstract selectedColorScheme: AminoacidColorSchemeInstance;
-=======
-  abstract readonly alignmentType: AlignmentTypes;
-  abstract colorScheme: IColorScheme;
->>>>>>> 50266017
 
   static fromAlignmentType(alignmentType: typeof AlignmentTypes.AMINOACID) {
     if (alignmentType === AlignmentTypes.AMINOACID)
@@ -330,11 +276,7 @@
   readonly alignmentType = AlignmentTypes.AMINOACID;
 
   constructor(
-<<<<<<< HEAD
     public selectedColorScheme: ColorSchemeInstance = ALL_AMINOACID_COLORSCHEMES[0],
-=======
-    public colorScheme: IColorScheme = ALL_AMINOACID_COLORSCHEMES[0],
->>>>>>> 50266017
   ) {}
 } */
 
@@ -350,11 +292,7 @@
   readonly alignmentType = AlignmentTypes.NUCLEOTIDE;
 
   constructor(
-<<<<<<< HEAD
     public selectedColorScheme: NucleotideColorSchemeInstance = ALL_NUCLEOTIDE_COLORSCHEMES[0],
-=======
-    public colorScheme: IColorScheme = ALL_NUCLEOTIDE_COLORSCHEMES[0],
->>>>>>> 50266017
   ) {}
 }*/
 
