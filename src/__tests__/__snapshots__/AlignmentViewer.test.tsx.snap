// Jest Snapshot v1, https://goo.gl/fbAQLP

exports[`AlignmentViewer Should render 1`] = `
<div
  className="alignment_viewer"
>
  <div
    className="av-widget av-conservation-gaps"
  >
    <div
      className="av-annotation"
    >
      Conservation / gaps:
    </div>
    <div
      className="av-content"
    >
      <SequenceConservationComponent
        alignment={
          Alignment {
            "allAlphaLettersSorted": Array [],
            "consensus": Array [],
            "globalAlphaLetterCounts": Object {},
            "name": "",
            "positionalLetterCounts": Map {},
            "sequences": Map {
              SequenceSortOptions {
                "description": "As input",
                "distanceFn": undefined,
                "isTargetSequenceDependent": false,
                "key": "as-input",
              } => Array [],
            },
            "targetSequence": undefined,
          }
        }
        characterWidth={0}
        conservationPlotLoaded={[Function]}
        id="sequence_conservation"
      />
    </div>
  </div>
  <div
<<<<<<< HEAD
    className="av-widget av-sequence-logo"
=======
    className="logo_box undefined  undefined"
>>>>>>> 14db2e8e
  >
    <div
      className="av-annotation"
    >
      Logo:
    </div>
    <div
      className="av-content"
    >
      <div
        className="undefined  undefined"
      >
        <SequenceLogoComponent
          alignment={
            Alignment {
              "allAlphaLettersSorted": Array [],
              "consensus": Array [],
              "globalAlphaLetterCounts": Object {},
              "name": "",
              "positionalLetterCounts": Map {},
              "sequences": Map {
                SequenceSortOptions {
                  "description": "As input",
                  "distanceFn": undefined,
                  "isTargetSequenceDependent": false,
                  "key": "as-input",
                } => Array [],
              },
              "targetSequence": undefined,
            }
          }
          glyphWidth={0}
          id="sequence_logo"
          logoLoaded={[Function]}
          logoType="bar plot"
        />
      </div>
    </div>
  </div>
  <div
    className="av-widget av-consensus-seq"
  >
    <div
      className="av-annotation"
    >
      Consensus sequence:
    </div>
    <div
      className="av-content"
    >
      <div
        className="consensusseq_box"
      >
        <AceMSAComponent
          alignment={
            Alignment {
              "allAlphaLettersSorted": Array [],
              "consensus": Array [],
              "globalAlphaLetterCounts": Object {},
              "name": "",
              "positionalLetterCounts": Map {},
              "sequences": Map {
                SequenceSortOptions {
                  "description": "As input",
                  "distanceFn": undefined,
                  "isTargetSequenceDependent": false,
                  "key": "as-input",
                } => Array [],
              },
              "targetSequence": undefined,
            }
          }
          editorLoaded={[Function]}
          fontSize={0}
          id="ace-consensusseq"
          sortBy={
            SequenceSortOptions {
              "description": "As input",
              "distanceFn": undefined,
              "isTargetSequenceDependent": false,
              "key": "as-input",
            }
          }
          topLevelClassNames="   "
          type={1}
        />
      </div>
    </div>
  </div>
  <div
    className="av-widget av-target-seq"
  >
    <div
      className="av-annotation"
    >
      Query sequence:
    </div>
    <div
      className="av-content"
    >
      <div
        className="queryseq_box"
      >
        <AceMSAComponent
          alignment={
            Alignment {
              "allAlphaLettersSorted": Array [],
              "consensus": Array [],
              "globalAlphaLetterCounts": Object {},
              "name": "",
              "positionalLetterCounts": Map {},
              "sequences": Map {
                SequenceSortOptions {
                  "description": "As input",
                  "distanceFn": undefined,
                  "isTargetSequenceDependent": false,
                  "key": "as-input",
                } => Array [],
              },
              "targetSequence": undefined,
            }
          }
          editorLoaded={[Function]}
          fontSize={0}
          id="ace-queryseq"
          sortBy={
            SequenceSortOptions {
              "description": "As input",
              "distanceFn": undefined,
              "isTargetSequenceDependent": false,
              "key": "as-input",
            }
          }
          topLevelClassNames="   "
          type={0}
        />
      </div>
    </div>
  </div>
  <div
    className="av-widget av-position-indicator"
  >
    <div
      className="av-annotation"
    >
      Position:
    </div>
    <div
      className="av-content"
    >
      <div
        className="position_box"
      >
        <AceMSAComponent
          alignment={
            Alignment {
              "allAlphaLettersSorted": Array [],
              "consensus": Array [],
              "globalAlphaLetterCounts": Object {},
              "name": "",
              "positionalLetterCounts": Map {},
              "sequences": Map {
                SequenceSortOptions {
                  "description": "As input",
                  "distanceFn": undefined,
                  "isTargetSequenceDependent": false,
                  "key": "as-input",
                } => Array [],
              },
              "targetSequence": undefined,
            }
          }
          editorLoaded={[Function]}
          fontSize={0}
          id="ace-positions"
          sortBy={
            SequenceSortOptions {
              "description": "As input",
              "distanceFn": undefined,
              "isTargetSequenceDependent": false,
              "key": "as-input",
            }
          }
          type={3}
        />
      </div>
    </div>
  </div>
  <div
    className="av-widget av-ace-msa"
  >
    <div
      className="av-annotation"
    >
      Individual sequence annotations go here..
    </div>
    <div
      className="av-content"
    >
      <div
        className="alignment_box"
      >
        <AceMSAComponent
          alignment={
            Alignment {
              "allAlphaLettersSorted": Array [],
              "consensus": Array [],
              "globalAlphaLetterCounts": Object {},
              "name": "",
              "positionalLetterCounts": Map {},
              "sequences": Map {
                SequenceSortOptions {
                  "description": "As input",
                  "distanceFn": undefined,
                  "isTargetSequenceDependent": false,
                  "key": "as-input",
                } => Array [],
              },
              "targetSequence": undefined,
            }
          }
          characterSizeChanged={[Function]}
          editorLoaded={[Function]}
          fontSize={0}
          id="ace-alignment"
          sortBy={
            SequenceSortOptions {
              "description": "As input",
              "distanceFn": undefined,
              "isTargetSequenceDependent": false,
              "key": "as-input",
            }
          }
          topLevelClassNames="   "
          type={2}
        />
      </div>
    </div>
  </div>
</div>
`;<|MERGE_RESOLUTION|>--- conflicted
+++ resolved
@@ -41,11 +41,7 @@
     </div>
   </div>
   <div
-<<<<<<< HEAD
     className="av-widget av-sequence-logo"
-=======
-    className="logo_box undefined  undefined"
->>>>>>> 14db2e8e
   >
     <div
       className="av-annotation"
@@ -56,7 +52,7 @@
       className="av-content"
     >
       <div
-        className="undefined  undefined"
+        className="logo_box undefined  undefined"
       >
         <SequenceLogoComponent
           alignment={
