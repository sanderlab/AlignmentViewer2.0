/** App.scss */

body {
  //stop the bouncy at the bottom of a scroll - since the webgl component
  //is only showing a fraction of the alignment, this is irritating when
  //trying to "fake scroll" through the alignment
  //TODO: figure out if this can be done on the element (like msa viewer)
  overscroll-behavior-y: none;

  //stop the back button swipe, which happens often when going to the start of
  //the alignment
  overscroll-behavior-x: none;
}

#root {
  height: 100vh;
  display: flex;
  flex-direction: column;

  .app-header {
    padding: 5px;
    height: 120px;
    position: relative;

    display: flex; // make us of Flexbox
    justify-content: center; // horizontally centers single line items

    .settings-box {
      font-size: 11px;
      margin: auto;
      width: 450px;
      border: 2px solid black;
      padding: 15px;
      position: absolute;
      z-index: 500;
      background-color: white;

      h3,
      h4 {
        text-align: center;
      }
      h3 {
        margin-bottom: 0;
      }
      h4 {
        margin-top: 0;
      }

      .settings-header {
        display: flex;
        flex-direction: row;
        align-items: center;
        margin: 8px 0;

        h2 {
          margin: 0;
          display: inline-block;
          order: 1;
          flex-grow: 4;
          font-size: 2em;
        }
        a.github-link {
          order: 2;
          font-size: 0;
          padding-right: 10px;
        }
        button {
          order: 3;
          font-size: 0;
          padding: 0;
        }
      }

<<<<<<< HEAD
      .settings-content {
        position: relative;
=======
      .settings-parameters {
        position: relative;
        padding-top: 8px;
>>>>>>> 166a14b2

        label strong {
          width: 200px;
          display: inline-block;
        }
        label select,
        label .zoom-level {
          width: 200px;
          display: inline-block;
        }
<<<<<<< HEAD

        .examples button.button-link {
          border: 1px solid transparent;
        }

=======

        .examples button.button-link {
          border: 1px solid transparent;
        }

>>>>>>> 166a14b2
        .load-error {
          color: red;
        }
      }
    }
  }

  .app-content {
    position: relative;
    flex: 1;
  }
}

button.button-link {
  background: none !important;
  border: none;
  color: #069;
  text-decoration: underline;
  cursor: pointer;
}

.hide {
  display: none;
}

.loader {
  position: absolute;
  bottom: 0;
  right: 0;
  border: 3px solid #f3f3f3; /* Light grey */
  border-top: 3px solid #3498db; /* Blue */
  border-radius: 50%;
  width: 14px;
  height: 14px;
  animation: spin 2s linear infinite;
}

@keyframes spin {
  0% {
    transform: rotate(0deg);
  }
  100% {
    transform: rotate(360deg);
  }
}<|MERGE_RESOLUTION|>--- conflicted
+++ resolved
@@ -71,14 +71,8 @@
         }
       }
 
-<<<<<<< HEAD
       .settings-content {
         position: relative;
-=======
-      .settings-parameters {
-        position: relative;
-        padding-top: 8px;
->>>>>>> 166a14b2
 
         label strong {
           width: 200px;
@@ -89,19 +83,11 @@
           width: 200px;
           display: inline-block;
         }
-<<<<<<< HEAD
 
         .examples button.button-link {
           border: 1px solid transparent;
         }
 
-=======
-
-        .examples button.button-link {
-          border: 1px solid transparent;
-        }
-
->>>>>>> 166a14b2
         .load-error {
           color: red;
         }
