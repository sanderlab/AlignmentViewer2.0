--- conflicted
+++ resolved
@@ -1,11 +1,7 @@
 {
   "name": "alignment-viewer-2",
   "homepage": "https://fast.alignmentviewer.org",
-<<<<<<< HEAD
-  "version": "2.0.0-beta-1",
-=======
   "version": "2.0.0-beta-2",
->>>>>>> 8b495a47
   "private": false,
   "author": "Nicholas Gauthier",
   "module": "dist/js/index.js",
@@ -89,10 +85,7 @@
     "@babel/plugin-transform-optional-chaining": "7.23.4",
     "@babel/preset-react": "7.23.3",
     "@babel/preset-typescript": "7.23.3",
-<<<<<<< HEAD
-=======
     "@babel/preset-env": "7.24.4",
->>>>>>> 8b495a47
     "@testing-library/jest-dom": "6.1.5",
     "@testing-library/react": "14.1.2",
     "@testing-library/user-event": "14.5.1",
