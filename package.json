--- conflicted
+++ resolved
@@ -1,12 +1,7 @@
 {
   "name": "alignment-viewer-2",
-<<<<<<< HEAD
-  "homepage": "https://sanderlab.github.io/AlignmentViewer2.0/",
-  "version": "1.0.0-beta-14",
-=======
   "homepage": "https://fast.alignmentviewer.org",
   "version": "1.0.0-beta-13",
->>>>>>> ca4b05dd
   "private": false,
   "author": "Nicholas Gauthier",
   "module": "dist/js/index.js",
